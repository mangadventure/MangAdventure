from django.contrib.contenttypes.models import ContentType
from django.utils.text import slugify
from django.conf import settings
from django.db import models
from .modules.alias import Alias, alias_field, foreign_key
from .modules.uploaders import cover_uploader
from .modules.storage import OverwriteStorage
from .modules.sort import natural_sort
from .modules.validators import *
from os import path, remove, makedirs
from zipfile import ZipFile
from datetime import date
from io import BytesIO
from PIL import Image


class Author(models.Model):
    name = models.CharField(max_length=100,
                            help_text="The author's full name.")

    def delete(self, using=None, keep_parents=False):
        Series.authors.through.objects.filter(author=self).delete()
        super(Author, self).delete(using, keep_parents)

    def __str__(self): return self.name


class Artist(models.Model):
    name = models.CharField(max_length=100,
                            help_text="The artist's full name.")

    def delete(self, using=None, keep_parents=False):
        Series.artists.through.objects.filter(artist=self).delete()
        super(Artist, self).delete(using, keep_parents)

    def __str__(self): return self.name


class Series(models.Model):
    title = models.CharField(max_length=250,
                             help_text='The title of the series.')
    description = models.TextField(blank=True,
                                   help_text='The description of the '
                                             'series. HTML allowed.')
    cover = models.ImageField(storage=OverwriteStorage(),
                              upload_to=cover_uploader,
                              help_text='Upload a cover image for the series.'
                                        ' Its size must not exceed 2 MBs.',
                              validators=[FileSizeValidator(max_mb=2)])
    authors = models.ManyToManyField(Author, blank=True)
    artists = models.ManyToManyField(Artist, blank=True)
    slug = models.SlugField(primary_key=True, blank=True,
                            verbose_name='Custom URL',
                            help_text='A custom URL for the series. Must be '
                                      'unique and cannot be changed once set.')
    completed = models.BooleanField(default=False,
                                    help_text='Is the series completed?')

    class Meta:
        verbose_name_plural = 'series'

    def save(self, *args, **kwargs):
        self.validate_unique()
        self.slug = self.slug or slugify(self.title)
        super(Series, self).save(*args, **kwargs)

    def delete(self, using=None, keep_parents=False):
        self.authors.clear()
        self.artists.clear()
        super(Series, self).delete(using, keep_parents)

    def __str__(self): return self.title


class AuthorAlias(Alias):
    author = foreign_key(Author)
    alias = alias_field('Another name for the author.')


class ArtistAlias(Alias):
    artist = foreign_key(Artist)
    alias = alias_field('Another name for the artist.')


class SeriesAlias(Alias):
    series = foreign_key(Series)
    alias = alias_field('Another title for the series.', 250)


class Chapter(models.Model):
    _help = 'The {} of the chapter. {}'
    _vol_help = _help.format('volume',
                             'Leave as 0 if the series has no volumes.')
    _file_help = [
        'Upload a zip or cbz file containing the chapter pages.',
        'Its size cannot exceed 50 MBs and it must not',
        'contain more than 1 subfolder.'
    ]
    title = models.CharField(max_length=250,
                             help_text='The title of the chapter.')
    number = models.PositiveSmallIntegerField(default=0,
                                              help_text=_help.format(
                                                  'number', ''))
    volume = models.PositiveSmallIntegerField(default=0, help_text=_vol_help)
    date = models.DateField(default=date.today, validators=[no_future_date],
                            help_text='The date the chapter was uploaded.'
                                      ' You may choose a past date.')
    series = models.ForeignKey(Series, on_delete=models.CASCADE,
                               related_name='chapters',
                               help_text='The series this chapter belongs to.')
    file = models.FileField(help_text=' '.join(_file_help), validators=[
        FileSizeValidator(max_mb=50), validate_zip_file])
    final = models.BooleanField(default=False,
                                help_text='Is this the final chapter?')
    url = models.FilePathField(auto_created=True)

    class Meta:
        unique_together = ('series', 'volume', 'number')
        ordering = ('series', 'volume', 'number')

    def save(self, *args, **kwargs):
        self.series.completed = self.final
        self.series.save()
        self.url = '/reader/%s/%d/%d/' % (self.series.slug,
                                          self.volume, self.number)
        super(Chapter, self).save(*args, **kwargs)
        if self.file:
            self.full_clean(exclude=[self.title, self.number, self.volume,
                                     self.date, self.series, self.final])
            counter = 0
            zip_file = ZipFile(self.file)
            name_list = zip_file.namelist()
            Page.objects.filter(chapter=self).delete()
            for name in natural_sort(name_list):
                if is_dir(zip_file.getinfo(name)):
                    continue
                counter += 1
                data = zip_file.read(name)
                filename = '%03d%s' % (counter, path.splitext(name)[-1])
                file_path = path.join(
                    'series',
                    self.series.slug,
                    str(self.volume),
                    str(self.number),
                    filename
                )
                full_path = path.join(settings.MEDIA_ROOT, file_path)
                if not path.exists(path.dirname(full_path)):
                    makedirs(path.dirname(full_path))
                if path.exists(full_path):
                    remove(full_path)
                image = Image.open(BytesIO(data))
                image.save(full_path, optimize=True, quality=100)
<<<<<<< HEAD
                self.pages.create(number=counter, image=file_path)
=======
                self.pages.create(number=counter, image=path.join(*components),
                                  url='/'.join(components))
>>>>>>> 0cfacc18
            zip_file.close()
            remove(self.file.path)
            self.file.delete(save=True)

    def __str__(self):
        return '%s - %d/%d: %s' % \
               (self.series, self.volume,
                self.number, self.title)


class Page(models.Model):
    chapter = models.ForeignKey(Chapter, related_name='pages',
                                on_delete=models.CASCADE)
    image = models.ImageField()
    number = models.PositiveSmallIntegerField()


__all__ = [
    'Author', 'AuthorAlias', 'Artist', 'ArtistAlias',
    'Series', 'SeriesAlias', 'Chapter', 'Page'
]
<|MERGE_RESOLUTION|>--- conflicted
+++ resolved
@@ -40,8 +40,7 @@
     title = models.CharField(max_length=250,
                              help_text='The title of the series.')
     description = models.TextField(blank=True,
-                                   help_text='The description of the '
-                                             'series. HTML allowed.')
+                                   help_text='The description of the series.')
     cover = models.ImageField(storage=OverwriteStorage(),
                               upload_to=cover_uploader,
                               help_text='Upload a cover image for the series.'
@@ -151,12 +150,7 @@
                     remove(full_path)
                 image = Image.open(BytesIO(data))
                 image.save(full_path, optimize=True, quality=100)
-<<<<<<< HEAD
                 self.pages.create(number=counter, image=file_path)
-=======
-                self.pages.create(number=counter, image=path.join(*components),
-                                  url='/'.join(components))
->>>>>>> 0cfacc18
             zip_file.close()
             remove(self.file.path)
             self.file.delete(save=True)
