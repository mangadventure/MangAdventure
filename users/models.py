from django.db import models
from django.contrib.auth.models import User
<<<<<<< HEAD
from reader.models import Series
from MangAdventure.utils import storage, uploaders, validators
=======
from reader.models import Series, Chapter, Page
>>>>>>> a0dccbb2


class Bookmark(models.Model):
    series = models.ForeignKey(Series, on_delete=models.CASCADE)
    user = models.ForeignKey(
        User, on_delete=models.CASCADE, related_name='bookmarks'
    )

    class Meta:
        unique_together = ('series', 'user')


<<<<<<< HEAD
class UserProfile(models.Model):
    _validator = validators.FileSizeValidator(max_mb=2)
    user = models.OneToOneField(User, on_delete=models.CASCADE)
    bio = models.TextField(
        blank=True, verbose_name='biography',
        help_text="The user's biography."
    )
    avatar = models.ImageField(
        storage=storage.OverwriteStorage(),
        upload_to=uploaders.avatar_uploader,
        help_text="The user's avatar image. Must be "
                  "up to %d MBs." % _validator.max_mb,
        validators=[_validator], blank=True
    )
    bookmarks = models.ManyToManyField(
        Bookmark, related_name='bookmarks', blank=True,
        help_text="The user's bookmarked series."
    )
    
    def __str__(self): return str(self.user)


# TODO: add user preferences

__all__ = ['Bookmark', 'UserProfile']
=======
class Progress(models.Model):
    user = models.ForeignKey(User, on_delete=models.CASCADE,
                             related_name='progress')
    series = models.ForeignKey(Series, on_delete=models.CASCADE)
    chapter = models.ForeignKey(Chapter, on_delete=models.CASCADE)
    page = models.ForeignKey(Page, on_delete=models.CASCADE)


__all__ = ['User', 'Bookmark', 'Progress']
>>>>>>> a0dccbb2
<|MERGE_RESOLUTION|>--- conflicted
+++ resolved
@@ -1,11 +1,7 @@
 from django.db import models
 from django.contrib.auth.models import User
-<<<<<<< HEAD
-from reader.models import Series
+from reader.models import Series, Chapter, Page
 from MangAdventure.utils import storage, uploaders, validators
-=======
-from reader.models import Series, Chapter, Page
->>>>>>> a0dccbb2
 
 
 class Bookmark(models.Model):
@@ -18,10 +14,11 @@
         unique_together = ('series', 'user')
 
 
-<<<<<<< HEAD
 class UserProfile(models.Model):
     _validator = validators.FileSizeValidator(max_mb=2)
-    user = models.OneToOneField(User, on_delete=models.CASCADE)
+    user = models.OneToOneField(
+        User, on_delete=models.CASCADE, related_name='profile'
+    )
     bio = models.TextField(
         blank=True, verbose_name='biography',
         help_text="The user's biography."
@@ -34,24 +31,28 @@
         validators=[_validator], blank=True
     )
     bookmarks = models.ManyToManyField(
-        Bookmark, related_name='bookmarks', blank=True,
+        Bookmark, related_name='profile', blank=True,
         help_text="The user's bookmarked series."
     )
-    
+
     def __str__(self): return str(self.user)
 
 
 # TODO: add user preferences
 
-__all__ = ['Bookmark', 'UserProfile']
-=======
 class Progress(models.Model):
-    user = models.ForeignKey(User, on_delete=models.CASCADE,
-                             related_name='progress')
-    series = models.ForeignKey(Series, on_delete=models.CASCADE)
+    user = models.ForeignKey(
+        User, on_delete=models.CASCADE, related_name='progress'
+    )
     chapter = models.ForeignKey(Chapter, on_delete=models.CASCADE)
-    page = models.ForeignKey(Page, on_delete=models.CASCADE)
+    last_update = models.DateTimeField(auto_now=True)
+
+    def save(self, **kwargs):
+        # Delete old progress before saving
+        Progress.objects.filter(
+            user_id=self.user.id, chapter__series_id=self.chapter.series.slug
+        ).delete()
+        super(Progress, self).save(kwargs)
 
 
-__all__ = ['User', 'Bookmark', 'Progress']
->>>>>>> a0dccbb2
+__all__ = ['UserProfile', 'Bookmark', 'Progress']
